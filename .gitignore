.Rproj.user
.Rhistory
.RData
.Ruserdata
<<<<<<< HEAD
__pycache__
=======
*.pyc
>>>>>>> bc0416e0
<|MERGE_RESOLUTION|>--- conflicted
+++ resolved
@@ -2,8 +2,5 @@
 .Rhistory
 .RData
 .Ruserdata
-<<<<<<< HEAD
 __pycache__
-=======
-*.pyc
->>>>>>> bc0416e0
+*.pyc