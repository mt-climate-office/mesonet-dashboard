# Version 2 of the Montana Mesonet Dashboard
## Dynamically Plots Data from the Mesonet APIv2

CSS Styling and some implementation borrowed from [this](https://github.com/plotly/dash-sample-apps/tree/main/apps/dash-manufacture-spc-dashboard) Dash example.

Can be run with Docker:

<<<<<<< HEAD
    docker build -t dash .
    docker run -d --rm --name dash -p 8080:8080 dash
=======
    docker build -t mesonet_dash https://github.com/mt-climate-office/mesonet-dashboard.git#develop
    docker run -p 80:80 mesonet_dash
>>>>>>> 6b858dfa
<|MERGE_RESOLUTION|>--- conflicted
+++ resolved
@@ -5,10 +5,5 @@
 
 Can be run with Docker:
 
-<<<<<<< HEAD
-    docker build -t dash .
-    docker run -d --rm --name dash -p 8080:8080 dash
-=======
     docker build -t mesonet_dash https://github.com/mt-climate-office/mesonet-dashboard.git#develop
-    docker run -p 80:80 mesonet_dash
->>>>>>> 6b858dfa
+    docker run -d --rm --name dash -p 80:80 mesonet_dash