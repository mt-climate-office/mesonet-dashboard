# Version 2 of the Montana Mesonet Dashboard
## Dynamically Plots Data from the Mesonet APIv2

CSS Styling and some implementation borrowed from [this](https://github.com/plotly/dash-sample-apps/tree/main/apps/dash-manufacture-spc-dashboard) Dash example.

Can be run with Docker:

<<<<<<< HEAD
    docker build -t mesonet_dash https://github.com/mt-climate-office/mesonet-dashboard.git#develop
    docker run -p 80:80 mesonet_dash
=======
    docker build -t mesonet_dash .
    docker run --name mesonet_dash -d -p 8080:80 mesonet_dash
>>>>>>> f590558c
<|MERGE_RESOLUTION|>--- conflicted
+++ resolved
@@ -5,10 +5,5 @@
 
 Can be run with Docker:
 
-<<<<<<< HEAD
     docker build -t mesonet_dash https://github.com/mt-climate-office/mesonet-dashboard.git#develop
-    docker run -p 80:80 mesonet_dash
-=======
-    docker build -t mesonet_dash .
-    docker run --name mesonet_dash -d -p 8080:80 mesonet_dash
->>>>>>> f590558c
+    docker run -p 80:80 mesonet_dash