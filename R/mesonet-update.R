--- conflicted
+++ resolved
@@ -117,10 +117,7 @@
 
 start = Sys.time()
 foreach(s=1:length(stations$`Station ID`)) %dopar% {
-<<<<<<< HEAD
-  setwd("/home/zhoylman/")
-=======
->>>>>>> 2ca40818
+  setwd('/home/zhoylman/')
   source('./mesonet-dashboard/R/mesonet-build-rmd.R')
   url = paste0("https://cfcmesonet.cfc.umt.edu/api/observations?stations=",stations$`Station ID`[s], "&latest=false&start_time=",
                time$start, "&end_time=", time$current+1, "&tz=US%2FMountain&wide=false&type=csv")
